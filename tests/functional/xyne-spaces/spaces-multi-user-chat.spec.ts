/**
 * Spaces Multi-User Chat Test - Using Test Orchestrator
 */

import { TestOrchestrator } from '@/framework/utils/test-orchestrator';
import { step } from '@/framework/utils/step-tracker';
import { SpacesLoginHelper } from '@/framework/pages/xyne-spaces/spaces-login-helper';
import { SpacesMultiUserChatPage } from '@/framework/pages/xyne-spaces';
import { chromium, Browser, BrowserContext } from '@playwright/test';

/**
 * Multi-user test - reuses orchestrator's browser for User 1, creates 1 new context for User 2
 * Result: Only 2 browser windows total (orchestrator's context + 1 new context)
 */
const orchestrator = new TestOrchestrator({
  useSharedPage: true, // Use orchestrator's browser
  continueOnFailure: true,
  sequential: true,
  logLevel: 'detailed'
});

// Shared state for multi-user testing  
let browser: Browser;
let context1: BrowserContext; // From orchestrator
let context2: BrowserContext; // New context for second user
let spacesMultiUserChat: SpacesMultiUserChatPage;

orchestrator.createSuite('Spaces - Multi-User Chat Tests', [
  {
    name: 'initialize browser and contexts for two users',
    metadata: { priority: 'highest', tags: ['@critical', '@spaces', '@setup'] },
    testFunction: async ({ sharedPage }) => {
      await step('Get browser and context from orchestrator for User 1', async () => {
        const existingBrowser = sharedPage.page.context().browser();
        if (!existingBrowser) {
          throw new Error('Failed to get browser from orchestrator');
        }
        browser = existingBrowser;
        context1 = sharedPage.page.context(); // Reuse orchestrator's context for User 1
        console.log(' Using orchestrator browser and context for User 1');
      });

      await step('Create 1 additional context for User 2', async () => {
        context2 = await browser.newContext();
        console.log(' Created 1 new context for User 2');
        console.log(' Total: 2 browser windows from 1 browser');
      });

      await step('Initialize SpacesMultiUserChatPage', async () => {
        spacesMultiUserChat = new SpacesMultiUserChatPage();
        console.log(' SpacesMultiUserChatPage initialized');
      });

      await step('Initialize both users', async () => {
        await spacesMultiUserChat.initializeUsers(
          context1,
          context2,
          'User 1',
          'User 2'
        );
        console.log(' Both users initialized');
      });
    }
  },

  {
    name: 'login both users to Spaces',
    dependencies: ['initialize browser and contexts for two users'],
    metadata: { priority: 'highest', tags: ['@critical', '@spaces', '@auth'] },
    testFunction: async () => {
      await step('Login both users with different credentials', async () => {
<<<<<<< HEAD
        await spacesMultiUserChat.loginBothUsers(true);
        console.log('✅ Both users logged in successfully to Spaces');
=======
        await spacesMultiUserChat.loginBothUsersSequentially(5000, true);
        console.log(' Both users logged in successfully to Spaces');
>>>>>>> dcb94fb1
      });
    }
  },

  {
    name: 'save both users names from welcome header',
    dependencies: ['login both users to Spaces'],
    metadata: { priority: 'high', tags: ['@spaces', '@user-info'] },
    testFunction: async () => {
      await step('Extract and save User 1 name from welcome header', async () => {
        const userName1 = await spacesMultiUserChat.getUserNameFromHeader('user1');
        console.log(`✅ User 1 name saved: ${userName1}`);
      });

      await step('Extract and save User 2 name from welcome header', async () => {
        const userName2 = await spacesMultiUserChat.getUserNameFromHeader('user2');
        console.log(`✅ User 2 name saved: ${userName2}`);
      });
    }
  },

  {
    name: 'click chat icon for both users',
    dependencies: ['save both users names from welcome header'],
    metadata: { priority: 'high', tags: ['@spaces', '@navigation'] },
    testFunction: async () => {
      await step('User 1 clicks on chat icon in sidebar', async () => {
        await spacesMultiUserChat.clickChatIconForUser('user1');
        console.log('✅ User 1 clicked chat icon');
      });

      await step('User 2 clicks on chat icon in sidebar', async () => {
        await spacesMultiUserChat.clickChatIconForUser('user2');
        console.log('✅ User 2 clicked chat icon');
      });
    }
  },

  {
    name: 'click plus icon and verify Start DM modal appears',
    dependencies: ['click chat icon for both users'],
    metadata: { priority: 'high', tags: ['@spaces', '@modal', '@dm'] },
    testFunction: async () => {
      await step('User 1 clicks on + icon to open Start DM modal', async () => {
        await spacesMultiUserChat.clickPlusIconForUser('user1');
        console.log('✅ User 1 clicked + icon');
      });

      await step('Verify Start DM modal is visible for User 1', async () => {
        await spacesMultiUserChat.verifyStartDMModalVisible('user1');
        console.log('✅ Start DM modal verified for User 1');
      });

      await step('User 2 clicks on + icon to open Start DM modal', async () => {
        await spacesMultiUserChat.clickPlusIconForUser('user2');
        console.log('✅ User 2 clicked + icon');
      });

      await step('Verify Start DM modal is visible for User 2', async () => {
        await spacesMultiUserChat.verifyStartDMModalVisible('user2');
        console.log('✅ Start DM modal verified for User 2');
      });
    }
  },

  {
    name: 'start DM with other user',
    dependencies: ['click plus icon and verify Start DM modal appears'],
    metadata: { priority: 'high', tags: ['@spaces', '@dm', '@chat'] },
    testFunction: async () => {
      await step('User 1 types User 2 name and clicks Start DM', async () => {
        const savedNames = spacesMultiUserChat.getSavedUserNames();
        if (!savedNames.user2Name) {
          throw new Error('User 2 name not saved');
        }
        await spacesMultiUserChat.startDMWithUser('user1', savedNames.user2Name);
        console.log(`✅ User 1 started DM with ${savedNames.user2Name}`);
      });

      await step('User 2 types User 1 name and clicks Start DM', async () => {
        const savedNames = spacesMultiUserChat.getSavedUserNames();
        if (!savedNames.user1Name) {
          throw new Error('User 1 name not saved');
        }
        await spacesMultiUserChat.startDMWithUser('user2', savedNames.user1Name);
        console.log(`✅ User 2 started DM with ${savedNames.user1Name}`);
      });
    }
  },

  {
    name: 'send plain text messages between users',
    dependencies: ['start DM with other user'],
    metadata: { priority: 'high', tags: ['@spaces', '@chat', '@messaging'] },
    testFunction: async () => {
      await step('User 1 sends a plain text message', async () => {
        await spacesMultiUserChat.sendPlainMessage('user1', 'Hello! This is a plain text message.');
        console.log('✅ User 1 sent plain text message');
      });

      await step('User 2 verifies receipt of plain text message', async () => {
        await spacesMultiUserChat.verifyUser2SeesMessage('Hello! This is a plain text message.');
        console.log('✅ User 2 verified plain text message');
      });

      await step('User 2 sends a reply', async () => {
        await spacesMultiUserChat.sendPlainMessage('user2', 'Hi! I received your message.');
        console.log('✅ User 2 sent reply');
      });

      await step('User 1 verifies receipt of reply', async () => {
        await spacesMultiUserChat.verifyUser1SeesMessage('Hi! I received your message.');
        console.log('✅ User 1 verified reply');
      });
    }
  },

  {
    name: 'test bold text formatting',
    dependencies: ['send plain text messages between users'],
    metadata: { priority: 'high', tags: ['@spaces', '@chat', '@formatting', '@bold'] },
    testFunction: async () => {
      await step('User 1 sends a bold message', async () => {
        await spacesMultiUserChat.sendBoldMessage('user1', 'This is bold text');
        console.log('✅ User 1 sent bold message');
      });

      await step('User 1 verifies bold formatting in their own view', async () => {
        await spacesMultiUserChat.verifyBoldMessage('user1', 'This is bold text');
        console.log('✅ User 1 verified bold formatting');
      });

      await step('User 2 verifies bold formatting', async () => {
        await spacesMultiUserChat.verifyBoldMessage('user2', 'This is bold text');
        console.log('✅ User 2 verified bold formatting');
      });
    }
  },

  {
    name: 'test italic text formatting',
    dependencies: ['test bold text formatting'],
    metadata: { priority: 'high', tags: ['@spaces', '@chat', '@formatting', '@italic'] },
    testFunction: async () => {
      await step('User 2 sends an italic message', async () => {
        await spacesMultiUserChat.sendItalicMessage('user2', 'This is italic text');
        console.log('✅ User 2 sent italic message');
      });

      await step('User 2 verifies italic formatting in their own view', async () => {
        await spacesMultiUserChat.verifyItalicMessage('user2', 'This is italic text');
        console.log('✅ User 2 verified italic formatting');
      });

      await step('User 1 verifies italic formatting', async () => {
        await spacesMultiUserChat.verifyItalicMessage('user1', 'This is italic text');
        console.log('✅ User 1 verified italic formatting');
      });
    }
  },

  {
    name: 'test numbered list formatting',
    dependencies: ['test italic text formatting'],
    metadata: { priority: 'high', tags: ['@spaces', '@chat', '@formatting', '@list'] },
    testFunction: async () => {
      await step('User 1 sends a numbered list', async () => {
        const listItems = [
          'First item in the list',
          'Second item in the list',
          'Third item in the list'
        ];
        await spacesMultiUserChat.sendNumberedListMessage('user1', listItems);
        console.log('✅ User 1 sent numbered list');
      });

      await step('User 1 verifies numbered list in their own view', async () => {
        const listItems = [
          'First item in the list',
          'Second item in the list',
          'Third item in the list'
        ];
        await spacesMultiUserChat.verifyNumberedList('user1', listItems);
        console.log('✅ User 1 verified numbered list');
      });

      await step('User 2 verifies numbered list', async () => {
        const listItems = [
          'First item in the list',
          'Second item in the list',
          'Third item in the list'
        ];
        await spacesMultiUserChat.verifyNumberedList('user2', listItems);
        console.log('✅ User 2 verified numbered list');
      });
    }
  },

  {
    name: 'test combined formatting messages',
    dependencies: ['test numbered list formatting'],
    metadata: { priority: 'medium', tags: ['@spaces', '@chat', '@formatting', '@comprehensive'] },
    testFunction: async () => {
      await step('User 2 sends another numbered list', async () => {
        const listItems = [
          'Task one: Complete testing',
          'Task two: Review results',
          'Task three: Submit report'
        ];
        await spacesMultiUserChat.sendNumberedListMessage('user2', listItems);
        console.log('✅ User 2 sent numbered list');
      });

      await step('User 1 verifies User 2 numbered list', async () => {
        const listItems = [
          'Task one: Complete testing',
          'Task two: Review results',
          'Task three: Submit report'
        ];
        await spacesMultiUserChat.verifyNumberedList('user1', listItems);
        console.log('✅ User 1 verified User 2 numbered list');
      });

      await step('User 1 sends a bold response', async () => {
        await spacesMultiUserChat.sendBoldMessage('user1', 'Acknowledged all tasks!');
        console.log('✅ User 1 sent bold response');
      });

      await step('User 2 verifies bold response', async () => {
        await spacesMultiUserChat.verifyBoldMessage('user2', 'Acknowledged all tasks!');
        console.log('✅ User 2 verified bold response');
      });
    }
  },

  {
    name: 'test emoji insertion in messages',
    dependencies: ['test combined formatting messages'],
    metadata: { priority: 'high', tags: ['@spaces', '@chat', '@emoji', '@formatting'] },
    testFunction: async () => {
      await step('User 1 sends a message with emoji', async () => {
        await spacesMultiUserChat.sendMessageWithEmoji('user1', 'Great work on those tasks ', '+1');
        console.log('✅ User 1 sent message with emoji');
      });

      await step('User 1 verifies emoji message in their view', async () => {
        await spacesMultiUserChat.verifyMessageWithEmoji('user1', 'Great work on those tasks');
        console.log('✅ User 1 verified emoji message');
      });

      await step('User 2 verifies emoji message', async () => {
        await spacesMultiUserChat.verifyMessageWithEmoji('user2', 'Great work on those tasks');
        console.log('✅ User 2 verified emoji message');
      });

      await step('User 2 sends a response with emoji', async () => {
        await spacesMultiUserChat.sendMessageWithEmoji('user2', 'Thank you ', 'grinning');
        console.log('✅ User 2 sent response with emoji');
      });

      await step('User 1 verifies User 2 emoji message', async () => {
        await spacesMultiUserChat.verifyMessageWithEmoji('user1', 'Thank you');
        console.log('✅ User 1 verified User 2 emoji message');
      });
    }
  },

  {
    name: 'test user mentions with @ symbol',
    dependencies: ['test combined formatting messages'],
    metadata: { priority: 'high', tags: ['@spaces', '@chat', '@mention', '@tagging'] },
    testFunction: async () => {
      await step('User 1 sends a message mentioning User 2', async () => {
        const savedNames = spacesMultiUserChat.getSavedUserNames();
        if (!savedNames.user2Name) {
          throw new Error('User 2 name not saved');
        }
        await spacesMultiUserChat.sendMessageWithMention('user1', 'Hey ', savedNames.user2Name);
        console.log(`✅ User 1 sent message mentioning ${savedNames.user2Name}`);
      });

      await step('User 1 verifies mention in their view', async () => {
        const savedNames = spacesMultiUserChat.getSavedUserNames();
        if (!savedNames.user2Name) {
          throw new Error('User 2 name not saved');
        }
        await spacesMultiUserChat.verifyMention('user1', savedNames.user2Name);
        console.log('✅ User 1 verified mention');
      });

      await step('User 2 verifies they were mentioned', async () => {
        const savedNames = spacesMultiUserChat.getSavedUserNames();
        if (!savedNames.user2Name) {
          throw new Error('User 2 name not saved');
        }
        await spacesMultiUserChat.verifyMention('user2', savedNames.user2Name);
        console.log('✅ User 2 verified they were mentioned');
      });

      await step('User 2 sends a message mentioning User 1', async () => {
        const savedNames = spacesMultiUserChat.getSavedUserNames();
        if (!savedNames.user1Name) {
          throw new Error('User 1 name not saved');
        }
        await spacesMultiUserChat.sendMessageWithMention('user2', 'Thanks for the mention ', savedNames.user1Name);
        console.log(`✅ User 2 sent message mentioning ${savedNames.user1Name}`);
      });

      await step('User 1 verifies they were mentioned by User 2', async () => {
        const savedNames = spacesMultiUserChat.getSavedUserNames();
        if (!savedNames.user1Name) {
          throw new Error('User 1 name not saved');
        }
        await spacesMultiUserChat.verifyMention('user1', savedNames.user1Name);
        console.log('✅ User 1 verified they were mentioned');
      });
    }
  },

  {
    name: 'test inline code formatting',
    dependencies: ['test user mentions with @ symbol'],
    metadata: { priority: 'high', tags: ['@spaces', '@chat', '@code', '@formatting'] },
    testFunction: async () => {
      await step('User 1 sends a message with inline code', async () => {
        await spacesMultiUserChat.sendInlineCodeMessage('user1', 'You can use the function ', 'getUserData()');
        console.log('✅ User 1 sent message with inline code');
      });

      await step('User 1 verifies inline code in their view', async () => {
        await spacesMultiUserChat.verifyInlineCode('user1', 'getUserData()');
        console.log('✅ User 1 verified inline code');
      });

      await step('User 2 verifies inline code', async () => {
        await spacesMultiUserChat.verifyInlineCode('user2', 'getUserData()');
        console.log('✅ User 2 verified inline code');
      });
    }
  },

  {
    name: 'test code block formatting',
    dependencies: ['test inline code formatting'],
    metadata: { priority: 'high', tags: ['@spaces', '@chat', '@code', '@formatting'] },
    testFunction: async () => {
      await step('User 2 sends a code block', async () => {
        const code = 'function greet() {\n  console.log("Hello World");\n  return true;\n}';
        await spacesMultiUserChat.sendCodeBlockMessage('user2', code);
        console.log('✅ User 2 sent code block');
      });

      await step('User 2 verifies code block in their view', async () => {
        await spacesMultiUserChat.verifyCodeBlock('user2', 'function greet()');
        console.log('✅ User 2 verified code block');
      });

      await step('User 1 verifies code block from User 2', async () => {
        await spacesMultiUserChat.verifyCodeBlock('user1', 'function greet()');
        console.log('✅ User 1 verified code block');
      });

      await step('User 1 sends a code block response', async () => {
        const code = 'const result = greet();\nconsole.log(result);';
        await spacesMultiUserChat.sendCodeBlockMessage('user1', code);
        console.log('✅ User 1 sent code block response');
      });

      await step('User 2 verifies User 1 code block', async () => {
        await spacesMultiUserChat.verifyCodeBlock('user2', 'const result');
        console.log('✅ User 2 verified User 1 code block');
      });
    }
  },

  {
    name: 'test comprehensive formatting combination',
    dependencies: ['test code block formatting'],
    metadata: { priority: 'medium', tags: ['@spaces', '@chat', '@formatting', '@comprehensive'] },
    testFunction: async () => {
      await step('User 1 sends message with emoji and mention', async () => {
        const savedNames = spacesMultiUserChat.getSavedUserNames();
        if (!savedNames.user2Name) {
          throw new Error('User 2 name not saved');
        }
        
        // Send a plain message first, then verify
        await spacesMultiUserChat.typeInChatInput('user1', 'Looking good ');
        await spacesMultiUserChat.clickMentionButton('user1');
        await spacesMultiUserChat.selectUserToMention('user1', savedNames.user2Name);
        await spacesMultiUserChat.clickSendButton('user1');
        
        console.log('✅ User 1 sent comprehensive message');
      });

      await step('User 2 verifies comprehensive message', async () => {
        await spacesMultiUserChat.verifyMessageWithEmoji('user2', 'Looking good');
        console.log('✅ User 2 verified comprehensive message');
      });

      await step('User 2 sends bold message with inline code', async () => {
        await spacesMultiUserChat.clickBoldButton('user2');
        await spacesMultiUserChat.typeInChatInput('user2', 'Use this: ');
        await spacesMultiUserChat.clickInlineCodeButton('user2');
        
        const currentUser = spacesMultiUserChat['user2'];
        if (currentUser) {
          const chatInput = currentUser.page.locator('div.tiptap.ProseMirror.chat-input-editor[contenteditable="true"]');
          await chatInput.pressSequentially('npm install');
        }
        
        await spacesMultiUserChat.clickSendButton('user2');
        console.log('✅ User 2 sent bold message with inline code');
      });

      await step('User 1 verifies bold and inline code combination', async () => {
        await spacesMultiUserChat.verifyInlineCode('user1', 'npm install');
        console.log('✅ User 1 verified bold and inline code combination');
      });
    }
  }
]);<|MERGE_RESOLUTION|>--- conflicted
+++ resolved
@@ -69,13 +69,8 @@
     metadata: { priority: 'highest', tags: ['@critical', '@spaces', '@auth'] },
     testFunction: async () => {
       await step('Login both users with different credentials', async () => {
-<<<<<<< HEAD
         await spacesMultiUserChat.loginBothUsers(true);
         console.log('✅ Both users logged in successfully to Spaces');
-=======
-        await spacesMultiUserChat.loginBothUsersSequentially(5000, true);
-        console.log(' Both users logged in successfully to Spaces');
->>>>>>> dcb94fb1
       });
     }
   },
