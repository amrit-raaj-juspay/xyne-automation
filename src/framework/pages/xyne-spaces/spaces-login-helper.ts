/**
 * Login Helper for Xyne Spaces
 * Handles all login-related operations specifically for Spaces environment
 * Does NOT use LoginHelper to avoid navigation to sbx URLs
 */

import { Page } from '@playwright/test';
import { GoogleOAuthLoginPage } from '@/framework/pages/xyne-spaces/google-oauth-login-page';
import { TOTPGenerator } from '@/framework/utils/totp-generator';

export class SpacesLoginHelper {
  /**
   * Perform standard login to Xyne Spaces
   * Uses default credentials from .env (GOOGLE_EMAIL, GOOGLE_PASSWORD, TOTP_SECRET_KEY)
   */
  static async performLogin(page: Page): Promise<boolean> {
    console.log(' Logging in to Xyne Spaces with default credentials');
    
    // Navigate to Spaces URL first (use dedicated Spaces URL env var)
    const spacesUrl = process.env.XYNE_SPACES_URL || 'https://spaces.xyne.juspay.net';
    console.log(` Navigating to Spaces: ${spacesUrl}`);
    await page.goto(spacesUrl);
    await page.waitForLoadState('networkidle');
    
    // Get credentials
    const email = process.env.GOOGLE_EMAIL || process.env.USER1_GOOGLE_EMAIL;
    const password = process.env.GOOGLE_PASSWORD || process.env.USER1_GOOGLE_PASSWORD;
    const totpSecret = process.env.TOTP_SECRET_KEY || process.env.USER1_TOTP_SECRET_KEY;
    
    if (!email || !password) {
      console.error(' Missing credentials');
      return false;
    }
    
    // Perform login without navigating
    const loginSuccess = await this.performSpacesLoginFlow(page, email, password, totpSecret);
    
    if (loginSuccess) {
      console.log(' Successfully logged in to Xyne Spaces');
      // Verify we're on Spaces
      await page.waitForURL(/spaces\.xyne\.juspay\.net/, { timeout: 10000 }).catch(() => {
        console.warn(' Not on Spaces URL but login succeeded');
      });
    } else {
      console.error(' Failed to login to Xyne Spaces');
    }
    
    return loginSuccess;
  }

  /**
   * Perform login to Xyne Spaces with custom credentials
   * Useful for multi-user testing with different accounts
   */
  static async performLoginWithCredentials(
    page: Page,
    email: string,
    password: string,
    totpSecret?: string
  ): Promise<boolean> {
    console.log(` Logging in to Xyne Spaces with custom credentials: ${email}`);
    
    // Navigate to Spaces URL first (use dedicated Spaces URL env var)
    const spacesUrl = process.env.XYNE_SPACES_URL || 'https://spaces.xyne.juspay.net';
    console.log(` Navigating to Spaces: ${spacesUrl}`);
    await page.goto(spacesUrl);
    await page.waitForLoadState('networkidle');
    
    // Perform login without navigating
    const loginSuccess = await this.performSpacesLoginFlow(page, email, password, totpSecret);
    
    if (loginSuccess) {
      console.log(` Successfully logged in to Xyne Spaces as ${email}`);
      // Verify we're on Spaces
      await page.waitForURL(/spaces\.xyne\.juspay\.net/, { timeout: 10000 }).catch(() => {
        console.warn(' Not on Spaces URL but login succeeded');
      });
    } else {
      console.error(` Failed to login to Xyne Spaces as ${email}`);
    }
    
    return loginSuccess;
  }

  /**
   * Internal method: Perform Google OAuth login flow without navigation
   * Uses the existing GoogleOAuthLoginPage but clicks the button first
   */
  private static async performSpacesLoginFlow(
    page: Page,
    email: string,
    password: string,
    totpSecret?: string
  ): Promise<boolean> {
    try {
<<<<<<< HEAD
      console.log(`🔑 Starting Google OAuth flow for: ${email}`);
      console.log(`📍 Current URL: ${page.url()}`);
=======
      console.log(' Starting Google OAuth flow on current page (Spaces)');
>>>>>>> dcb94fb1
      
      // Step 1: Click "Sign in with Google" button (Spaces specific)
      console.log(' Looking for "Sign in with Google" button...');
      const googleLoginButton = page.getByRole('button', { name: /sign in with google/i });
      await googleLoginButton.waitFor({ state: 'visible', timeout: 10000 });
      await googleLoginButton.click();
      console.log(' Clicked "Sign in with Google" button');
      
      // Wait for Google OAuth page to load
      await page.waitForTimeout(3000);
      console.log(`📍 After button click URL: ${page.url()}`);
      
      // Step 2: Use the existing GoogleOAuthLoginPage methods by temporarily setting env vars
      const originalEmail = process.env.GOOGLE_EMAIL;
      const originalPassword = process.env.GOOGLE_PASSWORD;
      const originalTotpSecret = process.env.TOTP_SECRET_KEY;
      
      try {
        // Temporarily set credentials
        process.env.GOOGLE_EMAIL = email;
        process.env.GOOGLE_PASSWORD = password;
        if (totpSecret) {
          process.env.TOTP_SECRET_KEY = totpSecret;
        }
        
        // Create GoogleOAuthLoginPage instance
        const oauthPage = new GoogleOAuthLoginPage(page);
        
        // Manually call each step (skip initiateGoogleLogin since we already clicked the button)
        await (oauthPage as any).handleGoogleEmailStep();
        await (oauthPage as any).handleGooglePasswordStep();
        await (oauthPage as any).handle2FASelection();
        await (oauthPage as any).handleTOTPStep();
        await (oauthPage as any).handleFinalConsent();
        console.log('✅ Final consent completed');
        
        // Verify login success
        console.log('🔍 Step 6: Verifying login success...');
        const loginSuccess = await (oauthPage as any).verifyLoginSuccess();
        
        if (loginSuccess) {
          console.log(' Google OAuth login flow completed successfully');
          return true;
        } else {
          console.error(' Login verification failed');
          return false;
        }
        
      } finally {
        // Restore original environment variables
        if (originalEmail) process.env.GOOGLE_EMAIL = originalEmail;
        if (originalPassword) process.env.GOOGLE_PASSWORD = originalPassword;
        if (originalTotpSecret) process.env.TOTP_SECRET_KEY = originalTotpSecret;
      }
      
    } catch (error) {
      console.error(` Spaces login flow failed: ${error}`);
      // Take screenshot for debugging
      try {
        const timestamp = new Date().toISOString().replace(/[:.]/g, '-');
        await page.screenshot({ path: `reports/spaces-login-error-${timestamp}.png`, fullPage: true });
        console.log(` Screenshot saved: reports/spaces-login-error-${timestamp}.png`);
      } catch (screenshotError) {
        console.error(` Failed to take screenshot: ${screenshotError}`);
      }
      return false;
    }
  }

  /**
   * Verify user is logged in to Spaces
   * Checks URL and presence of user avatar
   */
  static async verifyLoggedIn(page: Page): Promise<boolean> {
    console.log(' Verifying user is logged in to Xyne Spaces');
    
    try {
      // Check URL
      const url = page.url();
      if (!url.includes('spaces.xyne.juspay.net')) {
        console.error(' Not on Spaces URL');
        return false;
      }
      
      // Check for user avatar (indicates logged in)
      const userAvatar = page.locator('[data-avatar="true"], .user-avatar').first();
      const avatarVisible = await userAvatar.isVisible({ timeout: 5000 }).catch(() => false);
      
      if (avatarVisible) {
        console.log(' User is logged in to Xyne Spaces');
        return true;
      } else {
        console.error(' User avatar not found - may not be logged in');
        return false;
      }
    } catch (error) {
      console.error(` Error verifying login: ${error}`);
      return false;
    }
  }

  /**
   * Logout from Xyne Spaces
   */
  static async logout(page: Page): Promise<void> {
    console.log(' Logging out from Xyne Spaces');
    
    try {
      // Click user avatar/menu
      const userAvatar = page.locator('[data-avatar="true"], .user-avatar').first();
      await userAvatar.click();
      await page.waitForTimeout(1000);
      
      // Click logout button
      const logoutButton = page.locator('button:has-text("Logout"), button:has-text("Sign out")').first();
      await logoutButton.click();
      await page.waitForTimeout(2000);
      
      console.log(' Logged out from Xyne Spaces');
    } catch (error) {
      console.error(` Logout failed: ${error}`);
    }
  }

  /**
   * Get current logged-in user's name from Spaces
   */
  static async getCurrentUserName(page: Page): Promise<string | null> {
    console.log(' Getting current user name from Xyne Spaces');
    
    try {
      // Try to find user name in various places
      const userNameSelectors = [
        '[data-user-name]',
        '.user-name',
        '[data-avatar="true"] + span',
        '.user-profile-name'
      ];
      
      for (const selector of userNameSelectors) {
        const userName = await page.locator(selector).first().textContent().catch(() => null);
        if (userName && userName.trim().length > 0) {
          console.log(` Current user: ${userName}`);
          return userName.trim();
        }
      }
      
      console.warn(' Could not find user name');
      return null;
    } catch (error) {
      console.error(` Error getting user name: ${error}`);
      return null;
    }
  }

  /**
   * Wait for Spaces page to be fully loaded after login
   */
  static async waitForSpacesReady(page: Page, timeout: number = 30000): Promise<void> {
    console.log(' Waiting for Xyne Spaces to be ready...');
    
    try {
      await page.waitForURL(/spaces\.xyne\.juspay\.net/, { timeout });
      await page.waitForLoadState('networkidle', { timeout });
      
      // Wait for main content to be visible
      const mainContent = page.locator('main, [role="main"], .main-content').first();
      await mainContent.waitFor({ state: 'visible', timeout: 10000 }).catch(() => {
        console.warn(' Main content not found, but continuing...');
      });
      
      console.log(' Xyne Spaces is ready');
    } catch (error) {
      console.error(` Timeout waiting for Spaces to be ready: ${error}`);
    }
  }

  /**
   * Perform login with retry logic for Spaces
   * Useful when network is unstable
   */
  static async performLoginWithRetry(
    page: Page,
    maxRetries: number = 3
  ): Promise<boolean> {
    console.log(` Attempting login to Xyne Spaces with retry (max ${maxRetries} attempts)`);
    
    for (let attempt = 1; attempt <= maxRetries; attempt++) {
      console.log(` Login attempt ${attempt} of ${maxRetries}`);
      
      const success = await this.performLogin(page);
      
      if (success) {
        console.log(` Login successful on attempt ${attempt}`);
        return true;
      }
      
      if (attempt < maxRetries) {
        console.warn(` Login attempt ${attempt} failed, retrying...`);
        await page.waitForTimeout(5000); // Wait 5 seconds before retry
      }
    }
    
    console.error(` All ${maxRetries} login attempts to Xyne Spaces failed`);
    return false;
  }

  /**
   * Quick health check - verify Spaces is accessible
   */
  static async isSpacesAccessible(page: Page): Promise<boolean> {
    console.log(' Checking if Xyne Spaces is accessible');
    
    try {
      const spacesUrl = process.env.XYNE_SPACES_URL || 'https://spaces.xyne.juspay.net';
      const response = await page.goto(spacesUrl);
      
      if (response && response.ok()) {
        console.log(' Xyne Spaces is accessible');
        return true;
      } else {
        console.error(` Xyne Spaces returned status: ${response?.status()}`);
        return false;
      }
    } catch (error) {
      console.error(` Xyne Spaces is not accessible: ${error}`);
      return false;
    }
  }
}<|MERGE_RESOLUTION|>--- conflicted
+++ resolved
@@ -93,12 +93,8 @@
     totpSecret?: string
   ): Promise<boolean> {
     try {
-<<<<<<< HEAD
       console.log(`🔑 Starting Google OAuth flow for: ${email}`);
       console.log(`📍 Current URL: ${page.url()}`);
-=======
-      console.log(' Starting Google OAuth flow on current page (Spaces)');
->>>>>>> dcb94fb1
       
       // Step 1: Click "Sign in with Google" button (Spaces specific)
       console.log(' Looking for "Sign in with Google" button...');
