--- conflicted
+++ resolved
@@ -295,12 +295,7 @@
    * Step 6: Handle final consent/continue buttons
    */
   private async handleFinalConsent(): Promise<void> {
-<<<<<<< HEAD
-    console.log('✅ Step 6: Handling final consent');
-    console.log(`📍 Current URL: ${this.page.url()}`);
-=======
     console.log('Step 6: Handling final consent');
->>>>>>> dcb94fb1
     
     try {
       // Wait a moment for the page to load
@@ -339,16 +334,11 @@
           console.log(`   Button visible: ${buttonVisible}`);
           
           if (buttonVisible) {
-<<<<<<< HEAD
             console.log(`🔘 Found final button: ${buttonSelector}`);
             console.log(`⏳ Waiting 5 seconds before clicking Continue button...`);
             await this.page.waitForTimeout(5000);
             console.log(`✅ Wait complete, clicking button now`);
             await button.click();
-=======
-            console.log(`Found final button: ${buttonSelector}`);
-            await this.clickElement(buttonSelector);
->>>>>>> dcb94fb1
             await this.page.waitForTimeout(3000);
             console.log(`✅ Button clicked successfully`);
             break;
@@ -361,7 +351,6 @@
       }
 
       
-<<<<<<< HEAD
       console.log('✅ Final consent step completed');
       console.log(`📍 Final URL after consent: ${this.page.url()}`);
     } catch (error) {
@@ -522,11 +511,6 @@
       console.error('❌ Error handling device protection challenge:', error);
       await this.takeLoginScreenshot('dp_challenge_error');
       throw error;
-=======
-      console.log('Final consent step completed');
-    } catch (error) {
-      console.log('INFO: Final consent step skipped or not needed:', error);
->>>>>>> dcb94fb1
     }
   }
 
