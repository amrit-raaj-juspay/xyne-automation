--- conflicted
+++ resolved
@@ -76,7 +76,6 @@
     }
 
     if (useDifferentUsers) {
-<<<<<<< HEAD
       // Use different credentials - PARALLEL execution with 5-second stagger
       console.log(`🔐 Starting PARALLEL login for ${this.user1.name} and ${this.user2.name} with different credentials (5-second stagger)...`);
       
@@ -86,11 +85,6 @@
       console.log(`🔐 [User 1] Has TOTP: ${!!process.env.USER1_TOTP_SECRET_KEY}`);
       
       const user1Promise = SpacesLoginHelper.performLoginWithCredentials(
-=======
-      // Use different credentials for each user with small stagger to avoid race conditions
-      console.log(` Logging in ${this.user1.name} to Spaces with USER1 credentials (${process.env.USER1_GOOGLE_EMAIL})`);
-      const user1Success = await SpacesLoginHelper.performLoginWithCredentials(
->>>>>>> dcb94fb1
         this.user1.page,
         process.env.USER1_GOOGLE_EMAIL!,
         process.env.USER1_GOOGLE_PASSWORD!,
@@ -101,21 +95,12 @@
       console.log(`⏳ Waiting 5 seconds before starting User 2 login...`);
       await this.user2.page.waitForTimeout(5000);
       
-<<<<<<< HEAD
       // Start User 2 login (runs in parallel with User 1)
       console.log(`🔐 [User 2] Attempting login with email: ${process.env.USER2_GOOGLE_EMAIL}`);
       console.log(`🔐 [User 2] Has password: ${!!process.env.USER2_GOOGLE_PASSWORD}`);
       console.log(`🔐 [User 2] Has TOTP: ${!!process.env.USER2_TOTP_SECRET_KEY}`);
       
       const user2Promise = SpacesLoginHelper.performLoginWithCredentials(
-=======
-      // Small delay to avoid Google OAuth race conditions (much shorter than 45 seconds!)
-      console.log(` Waiting 5 seconds before ${this.user2.name} login (different user, just avoiding race condition)...`);
-      await this.user1.page.waitForTimeout(5000);
-      
-      console.log(` Logging in ${this.user2.name} to Spaces with USER2 credentials (${process.env.USER2_GOOGLE_EMAIL})`);
-      const user2Success = await SpacesLoginHelper.performLoginWithCredentials(
->>>>>>> dcb94fb1
         this.user2.page,
         process.env.USER2_GOOGLE_EMAIL!,
         process.env.USER2_GOOGLE_PASSWORD!,
@@ -147,19 +132,10 @@
       }
       console.log(`✅ [User 2] Login successful`);
     } else {
-<<<<<<< HEAD
       // Use same credentials (legacy mode) - MUST be sequential due to OTP
       console.log(`🔐 Logging in ${this.user1.name} to Spaces`);
       await SpacesLoginHelper.performLogin(this.user1.page);
       
-=======
-      // Use same credentials (legacy mode)
-      console.log(` Logging in ${this.user1.name} to Spaces`);
-      await SpacesLoginHelper.performLogin(this.user1.page);
-      
-      console.log(` Waiting ${loginDelay / 1000} seconds for OTP to refresh before ${this.user2.name} login...`);
-      await this.user1.page.waitForTimeout(loginDelay);
->>>>>>> dcb94fb1
       
       console.log(` Logging in ${this.user2.name} to Spaces`);
       await SpacesLoginHelper.performLogin(this.user2.page);
